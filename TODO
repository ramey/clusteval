--- conflicted
+++ resolved
@@ -1,8 +1,5 @@
-<<<<<<< HEAD
 # Simulation Writeups
-=======
 Finish Unit Test #2 for consensus clustering
->>>>>>> 231489c3
 Implement functions to generate from each family of distributions:
   - Multivariate Gamma
 Create graphical outputs for each of FOM, clusterboot, and clustomit for each family of distributions:
